/*
 * Licensed to the Apache Software Foundation (ASF) under one
 * or more contributor license agreements.  See the NOTICE file
 * distributed with this work for additional information
 * regarding copyright ownership.  The ASF licenses this file
 * to you under the Apache License, Version 2.0 (the
 * "License"); you may not use this file except in compliance
 * with the License.  You may obtain a copy of the License at
 *
 * http://www.apache.org/licenses/LICENSE-2.0
 *
 * Unless required by applicable law or agreed to in writing,
 * software distributed under the License is distributed on an
 * "AS IS" BASIS, WITHOUT WARRANTIES OR CONDITIONS OF ANY
 * KIND, either express or implied.  See the License for the
 * specific language governing permissions and limitations
 * under the License.
 */
package org.apache.tinkerpop.gremlin.process.traversal.step.map;

import org.apache.tinkerpop.gremlin.LoadGraphWith;
import org.apache.tinkerpop.gremlin.process.AbstractGremlinProcessTest;
import org.apache.tinkerpop.gremlin.process.GremlinProcessRunner;
import org.apache.tinkerpop.gremlin.process.IgnoreEngine;
import org.apache.tinkerpop.gremlin.process.traversal.Order;
import org.apache.tinkerpop.gremlin.process.traversal.Scope;
import org.apache.tinkerpop.gremlin.process.traversal.Traversal;
import org.apache.tinkerpop.gremlin.process.traversal.TraversalEngine;
import org.apache.tinkerpop.gremlin.process.traversal.dsl.graph.__;
import org.apache.tinkerpop.gremlin.process.traversal.util.TraversalHelper;
import org.apache.tinkerpop.gremlin.structure.Column;
import org.apache.tinkerpop.gremlin.structure.T;
import org.apache.tinkerpop.gremlin.structure.Vertex;
import org.junit.Test;
import org.junit.runner.RunWith;

import java.util.Arrays;
import java.util.HashMap;
import java.util.Iterator;
import java.util.List;
import java.util.Map;

import static org.apache.tinkerpop.gremlin.LoadGraphWith.GraphData.GRATEFUL;
import static org.apache.tinkerpop.gremlin.LoadGraphWith.GraphData.MODERN;
import static org.apache.tinkerpop.gremlin.process.traversal.dsl.graph.__.outE;
import static org.junit.Assert.assertEquals;
import static org.junit.Assert.assertFalse;
import static org.junit.Assert.assertTrue;
import static org.junit.Assert.fail;


/**
 * @author Marko A. Rodriguez (http://markorodriguez.com)
 * @author Stephen Mallette (http://stephen.genoprime.com)
 */
@RunWith(GremlinProcessRunner.class)
public abstract class OrderTest extends AbstractGremlinProcessTest {

    public abstract Traversal<Vertex, String> get_g_V_name_order();

    public abstract Traversal<Vertex, String> get_g_V_name_order_byXa1_b1X_byXb2_a2X();

    public abstract Traversal<Vertex, String> get_g_V_order_byXname_incrX_name();

    public abstract Traversal<Vertex, String> get_g_V_order_byXname_ascX_name();

    public abstract Traversal<Vertex, String> get_g_V_order_byXnameX_name();

    public abstract Traversal<Vertex, Double> get_g_V_outE_order_byXweight_decrX_weight();

    public abstract Traversal<Vertex, Double> get_g_V_outE_order_byXweight_descX_weight();

    public abstract Traversal<Vertex, String> get_g_V_order_byXname_a1_b1X_byXname_b2_a2X_name();

    public abstract Traversal<Vertex, Map<String, Vertex>> get_g_V_asXaX_outXcreatedX_asXbX_order_byXshuffleX_selectXa_bX();

    public abstract Traversal<Vertex, Map<Integer, Integer>> get_g_VX1X_hasXlabel_personX_mapXmapXint_ageXX_orderXlocalX_byXvalues_descX_byXkeys_ascX(final Object v1Id);

    public abstract Traversal<Vertex, Vertex> get_g_V_order_byXoutE_count_descX();

    public abstract Traversal<Vertex, Map<String, List<Vertex>>> get_g_V_group_byXlabelX_byXname_order_byXdescX_foldX();

    public abstract Traversal<Vertex, List<Double>> get_g_V_mapXbothE_weight_foldX_order_byXsumXlocalX_descX();

    public abstract Traversal<Vertex, Map<String, Object>> get_g_V_asXvX_mapXbothE_weight_foldX_sumXlocalX_asXsX_selectXv_sX_order_byXselectXsX_descX();

    public abstract Traversal<Vertex, Vertex> get_g_V_hasLabelXpersonX_order_byXageX();

    public abstract Traversal<Vertex, List<Vertex>> get_g_V_hasLabelXpersonX_fold_orderXlocalX_byXageX();

    public abstract Traversal<Vertex, String> get_g_V_hasLabelXpersonX_order_byXvalueXageX_descX_name();

    public abstract Traversal<Vertex, String> get_g_V_properties_order_byXkey_descX_key();

    public abstract Traversal<Vertex, Vertex> get_g_V_hasXsong_name_OHBOYX_outXfollowedByX_outXfollowedByX_order_byXperformancesX_byXsongType_descX();

    public abstract Traversal<Vertex, String> get_g_V_both_hasLabelXpersonX_order_byXage_descX_limitX5X_name();

    public abstract Traversal<Vertex, String> get_g_V_both_hasLabelXpersonX_order_byXage_descX_name();

    public abstract Traversal<Vertex, String> get_g_V_hasLabelXsongX_order_byXperformances_descX_byXnameX_rangeX110_120X_name();

    public abstract Traversal<Vertex, Map<String, Number>> get_g_V_hasLabelXpersonX_group_byXnameX_byXoutE_weight_sumX_orderXlocalX_byXvaluesX();

    public abstract Traversal<Vertex, Map.Entry<String, Number>> get_g_V_hasLabelXpersonX_group_byXnameX_byXoutE_weight_sumX_unfold_order_byXvalues_descX();

    @Test
    @LoadGraphWith(MODERN)
    public void g_V_name_order() {
        final Traversal<Vertex, String> traversal = get_g_V_name_order();
        printTraversalForm(traversal);
        checkOrderedResults(Arrays.asList("josh", "lop", "marko", "peter", "ripple", "vadas"), traversal);
    }

    @Test
    @LoadGraphWith(MODERN)
    public void g_V_name_order_byXa1_b1X_byXb2_a2X() {
        final Traversal<Vertex, String> traversal = get_g_V_name_order_byXa1_b1X_byXb2_a2X();
        printTraversalForm(traversal);
        checkOrderedResults(Arrays.asList("marko", "vadas", "peter", "ripple", "josh", "lop"), traversal);
    }

    @Test
    @LoadGraphWith(MODERN)
    public void g_V_order_byXname_incrX_name() {
        final Traversal<Vertex, String> traversal = get_g_V_order_byXname_incrX_name();
        printTraversalForm(traversal);
        checkOrderedResults(Arrays.asList("josh", "lop", "marko", "peter", "ripple", "vadas"), traversal);
    }

    @Test
    @LoadGraphWith(MODERN)
    public void g_V_order_byXname_ascX_name() {
        final Traversal<Vertex, String> traversal = get_g_V_order_byXname_ascX_name();
        printTraversalForm(traversal);
        checkOrderedResults(Arrays.asList("josh", "lop", "marko", "peter", "ripple", "vadas"), traversal);
    }

    @Test
    @LoadGraphWith(MODERN)
    public void g_V_order_byXnameX_name() {
        final Traversal<Vertex, String> traversal = get_g_V_order_byXnameX_name();
        printTraversalForm(traversal);
        checkOrderedResults(Arrays.asList("josh", "lop", "marko", "peter", "ripple", "vadas"), traversal);
    }

    @Test
    @LoadGraphWith(MODERN)
    public void g_V_outE_order_byXweight_decrX_weight() {
        final Traversal<Vertex, Double> traversal = get_g_V_outE_order_byXweight_decrX_weight();
        printTraversalForm(traversal);
        checkOrderedResults(Arrays.asList(1.0d, 1.0d, 0.5d, 0.4d, 0.4d, 0.2d), traversal);
    }

    @Test
    @LoadGraphWith(MODERN)
    public void g_V_outE_order_byXweight_descX_weight() {
        final Traversal<Vertex, Double> traversal = get_g_V_outE_order_byXweight_descX_weight();
        printTraversalForm(traversal);
        checkOrderedResults(Arrays.asList(1.0d, 1.0d, 0.5d, 0.4d, 0.4d, 0.2d), traversal);
    }

    @Test
    @LoadGraphWith(MODERN)
    public void g_V_order_byXname_a1_b1X_byXname_b2_a2X_name() {
        final Traversal<Vertex, String> traversal = get_g_V_order_byXname_a1_b1X_byXname_b2_a2X_name();
        printTraversalForm(traversal);
        checkOrderedResults(Arrays.asList("marko", "vadas", "peter", "ripple", "josh", "lop"), traversal);
    }

    @Test
    @LoadGraphWith(MODERN)
    public void g_V_asXaX_outXcreatedX_asXbX_order_byXshuffleX_selectXa_bX() {
        final Traversal<Vertex, Map<String, Vertex>> traversal = get_g_V_asXaX_outXcreatedX_asXbX_order_byXshuffleX_selectXa_bX();
        printTraversalForm(traversal);
        int counter = 0;
        int markoCounter = 0;
        int joshCounter = 0;
        int peterCounter = 0;
        while (traversal.hasNext()) {
            counter++;
            Map<String, Vertex> bindings = traversal.next();
            assertEquals(2, bindings.size());
            if (bindings.get("a").id().equals(convertToVertexId("marko"))) {
                assertEquals(convertToVertexId("lop"), bindings.get("b").id());
                markoCounter++;
            } else if (bindings.get("a").id().equals(convertToVertexId("josh"))) {
                assertTrue((bindings.get("b")).id().equals(convertToVertexId("lop")) || bindings.get("b").id().equals(convertToVertexId("ripple")));
                joshCounter++;
            } else if (bindings.get("a").id().equals(convertToVertexId("peter"))) {
                assertEquals(convertToVertexId("lop"), bindings.get("b").id());
                peterCounter++;
            } else {
                fail("This state should not have been reachable");
            }
        }
        assertEquals(4, markoCounter + joshCounter + peterCounter);
        assertEquals(1, markoCounter);
        assertEquals(1, peterCounter);
        assertEquals(2, joshCounter);
        assertEquals(4, counter);
    }

    @Test
    @LoadGraphWith(MODERN)
    public void g_VX1X_hasXlabel_personX_mapXmapXint_ageXX_orderXlocalX_byXvalues_descX_byXkeys_ascX() {
        final Traversal<Vertex, Map<Integer, Integer>> traversal = get_g_VX1X_hasXlabel_personX_mapXmapXint_ageXX_orderXlocalX_byXvalues_descX_byXkeys_ascX(convertToVertexId("marko"));
        printTraversalForm(traversal);
        final Map<Integer, Integer> map = traversal.next();
        assertFalse(traversal.hasNext());
        assertEquals(4, map.size());
        final Iterator<Map.Entry<Integer, Integer>> iterator = map.entrySet().iterator();
        Map.Entry<Integer, Integer> entry = iterator.next();
        assertEquals(3, entry.getKey().intValue());
        assertEquals(87, entry.getValue().intValue());
        entry = iterator.next();
        assertEquals(2, entry.getKey().intValue());
        assertEquals(58, entry.getValue().intValue());
        entry = iterator.next();
        assertEquals(1, entry.getKey().intValue());
        assertEquals(29, entry.getValue().intValue());
        entry = iterator.next();
        assertEquals(4, entry.getKey().intValue());
        assertEquals(29, entry.getValue().intValue());
        assertFalse(iterator.hasNext());
        assertFalse(traversal.hasNext());
    }

    @Test
    @LoadGraphWith(MODERN)
    public void g_V_order_byXoutE_count_descX() {
        Arrays.asList(get_g_V_order_byXoutE_count_descX()).forEach(traversal -> {
            printTraversalForm(traversal);
            final List<Vertex> vertices = traversal.toList();
            assertEquals(vertices.size(), 6);
            assertEquals("marko", vertices.get(0).value("name"));
            assertEquals("josh", vertices.get(1).value("name"));
            assertEquals("peter", vertices.get(2).value("name"));
            assertTrue(vertices.get(3).value("name").equals("vadas") || vertices.get(3).value("name").equals("ripple") || vertices.get(3).value("name").equals("lop"));
            assertTrue(vertices.get(4).value("name").equals("vadas") || vertices.get(4).value("name").equals("ripple") || vertices.get(4).value("name").equals("lop"));
            assertTrue(vertices.get(5).value("name").equals("vadas") || vertices.get(5).value("name").equals("ripple") || vertices.get(5).value("name").equals("lop"));
        });
    }

    @Test
    @LoadGraphWith(MODERN)
    public void g_V_group_byXlabelX_byXname_order_byXdescX_foldX() {
        final Traversal<Vertex, Map<String, List<Vertex>>> traversal = get_g_V_group_byXlabelX_byXname_order_byXdescX_foldX();
        printTraversalForm(traversal);
        final Map<String, List<Vertex>> map = traversal.next();
        assertFalse(traversal.hasNext());
        assertEquals(2, map.size());
        List list = map.get("software");
        assertEquals(2, list.size());
        assertEquals("lop", list.get(1));
        assertEquals("ripple", list.get(0));
        list = map.get("person");
        assertEquals(4, list.size());
        assertEquals("josh", list.get(3));
        assertEquals("marko", list.get(2));
        assertEquals("peter", list.get(1));
        assertEquals("vadas", list.get(0));
    }

    @Test
    @LoadGraphWith(MODERN)
    public void g_V_mapXbothE_weight_foldX_order_byXsumXlocalX_descX() {
        final Traversal<Vertex, List<Double>> traversal = get_g_V_mapXbothE_weight_foldX_order_byXsumXlocalX_descX();
        final List<List<Double>> list = traversal.toList();
        assertEquals(list.get(0).size(), 3);
        assertEquals(list.get(1).size(), 3);
        //assertEquals(list.get(2).size(),3);  // they both have value 1.0 and thus can't guarantee a tie order
        //assertEquals(list.get(3).size(),1);
        assertEquals(list.get(4).size(), 1);
        assertEquals(list.get(5).size(), 1);
        ///
        assertEquals(2.4d, list.get(0).stream().reduce(0.0d, (a, b) -> a + b), 0.01d);
        assertEquals(1.9d, list.get(1).stream().reduce(0.0d, (a, b) -> a + b), 0.01d);
        assertEquals(1.0d, list.get(2).stream().reduce(0.0d, (a, b) -> a + b), 0.01d);
        assertEquals(1.0d, list.get(3).stream().reduce(0.0d, (a, b) -> a + b), 0.01d);
        assertEquals(0.5d, list.get(4).stream().reduce(0.0d, (a, b) -> a + b), 0.01d);
        assertEquals(0.2d, list.get(5).stream().reduce(0.0d, (a, b) -> a + b), 0.01d);
    }

    @Test
    @LoadGraphWith(MODERN)
    public void g_V_asXvX_mapXbothE_weight_foldX_sumXlocalX_asXsX_selectXv_sX_order_byXselectXsX_descX() {
        final Traversal<Vertex, Map<String, Object>> traversal = get_g_V_asXvX_mapXbothE_weight_foldX_sumXlocalX_asXsX_selectXv_sX_order_byXselectXsX_descX();
        final List<Map<String, Object>> list = traversal.toList();
        assertEquals(convertToVertex(graph, "josh"), list.get(0).get("v"));
        assertEquals(2.4d, (Double) list.get(0).get("s"), 0.1d);
        ///
        assertEquals(convertToVertex(graph, "marko"), list.get(1).get("v"));
        assertEquals(1.9d, (Double) list.get(1).get("s"), 0.1d);
        //
        assertEquals(1.0d, (Double) list.get(2).get("s"), 0.1d);   // they both have 1.0 so you can't test the "v" as().
        assertEquals(1.0d, (Double) list.get(3).get("s"), 0.1d);
        ///
        assertEquals(convertToVertex(graph, "vadas"), list.get(4).get("v"));
        assertEquals(0.5d, (Double) list.get(4).get("s"), 0.1d);
        ///
        assertEquals(convertToVertex(graph, "peter"), list.get(5).get("v"));
        assertEquals(0.2d, (Double) list.get(5).get("s"), 0.1d);
    }

    @Test
    @LoadGraphWith(MODERN)
    public void g_V_hasLabelXpersonX_order_byXageX() {
        final Traversal<Vertex, Vertex> traversal = get_g_V_hasLabelXpersonX_order_byXageX();
        printTraversalForm(traversal);
        checkResults(Arrays.asList(convertToVertex(graph, "vadas"), convertToVertex(graph, "marko"), convertToVertex(graph, "josh"), convertToVertex(graph, "peter")), traversal);
    }

    @Test
    @LoadGraphWith(MODERN)
    public void g_V_hasLabelXpersonX_fold_orderXlocalX_byXageX() {
        final Traversal<Vertex, List<Vertex>> traversal = get_g_V_hasLabelXpersonX_fold_orderXlocalX_byXageX();
        printTraversalForm(traversal);
        final List<Vertex> list = traversal.next();
        assertEquals(convertToVertex(graph, "vadas"), list.get(0));
        assertEquals(convertToVertex(graph, "marko"), list.get(1));
        assertEquals(convertToVertex(graph, "josh"), list.get(2));
        assertEquals(convertToVertex(graph, "peter"), list.get(3));
    }

    @Test
    @LoadGraphWith(MODERN)
    public void g_V_hasLabelXpersonX_order_byXvalueXageX_descX_name() {
        final Traversal<Vertex, String> traversal = get_g_V_hasLabelXpersonX_order_byXvalueXageX_descX_name();
        printTraversalForm(traversal);
        checkOrderedResults(Arrays.asList("peter", "josh", "marko", "vadas"), traversal);
    }

    @Test
    @LoadGraphWith(MODERN)
    public void g_V_properties_order_byXkey_descX_key() {
        final Traversal<Vertex, String> traversal = get_g_V_properties_order_byXkey_descX_key();
        printTraversalForm(traversal);
        checkOrderedResults(Arrays.asList(
                "name", "name", "name", "name", "name", "name",
                "lang", "lang",
                "age", "age", "age", "age"), traversal);
    }

    @Test
    @LoadGraphWith(GRATEFUL)
    public void g_V_hasXsong_name_OHBOYX_outXfollowedByX_outXfollowedByX_order_byXperformancesX_byXsongType_descX() {
        final Traversal<Vertex, Vertex> traversal = get_g_V_hasXsong_name_OHBOYX_outXfollowedByX_outXfollowedByX_order_byXperformancesX_byXsongType_descX();
        printTraversalForm(traversal);
        int counter = 0;
        String lastSongType = "a";
        int lastPerformances = Integer.MIN_VALUE;
        while (traversal.hasNext()) {
            final Vertex vertex = traversal.next();
            final String currentSongType = vertex.value("songType");
            final int currentPerformances = vertex.value("performances");
            assertTrue(currentPerformances == lastPerformances || currentPerformances > lastPerformances);
            if (currentPerformances == lastPerformances)
                assertTrue(currentSongType.equals(lastSongType) || currentSongType.compareTo(lastSongType) < 0);
            lastSongType = currentSongType;
            lastPerformances = currentPerformances;
            counter++;
        }
        assertEquals(144, counter);
    }

    @Test
    @LoadGraphWith(MODERN)
    public void g_V_both_hasLabelXpersonX_order_byXage_descX_limitX5X_name() {
        final Traversal<Vertex, String> traversal = get_g_V_both_hasLabelXpersonX_order_byXage_descX_limitX5X_name();
        printTraversalForm(traversal);
        checkOrderedResults(Arrays.asList("peter", "josh", "josh", "josh", "marko"), traversal);
    }

    @Test
    @IgnoreEngine(TraversalEngine.Type.STANDARD) // validating the internal sort/limit works in GraphComputer
    @LoadGraphWith(MODERN)
    public void g_V_both_hasLabelXpersonX_order_byXage_descX_name() {
        final Traversal<Vertex, String> traversal = get_g_V_both_hasLabelXpersonX_order_byXage_descX_name();
        traversal.asAdmin().applyStrategies();
        if (!TraversalHelper.getFirstStepOfAssignableClass(OrderGlobalStep.class, traversal.asAdmin()).isPresent())
            return; // total hack to avoid providers that don't compile to OrderGlobalStep
        TraversalHelper.getFirstStepOfAssignableClass(OrderGlobalStep.class, traversal.asAdmin()).get().setLimit(1);
        printTraversalForm(traversal);
        final List<String> results = traversal.toList();
        assertTrue(results.size() < 8);
        assertFalse(traversal.hasNext());
    }

    @Test
    @LoadGraphWith(GRATEFUL)
    public void g_V_hasLabelXsongX_order_byXperformances_descX_byXnameX_rangeX110_120X_name() {
        final Traversal<Vertex, String> traversal = get_g_V_hasLabelXsongX_order_byXperformances_descX_byXnameX_rangeX110_120X_name();
        printTraversalForm(traversal);
        checkOrderedResults(Arrays.asList(
                "WANG DANG DOODLE", "THE ELEVEN", "WAY TO GO HOME", "FOOLISH HEART",
                "GIMME SOME LOVING", "DUPREES DIAMOND BLUES", "CORRINA", "PICASSO MOON",
                "KNOCKING ON HEAVENS DOOR", "MEMPHIS BLUES"), traversal);
    }

    @Test
    @LoadGraphWith(MODERN)
    public void g_V_hasLabelXpersonX_group_byXnameX_byXoutE_weight_sumX_orderXlocalX_byXvaluesX() {
        final Traversal<Vertex, Map<String, Number>> traversal = get_g_V_hasLabelXpersonX_group_byXnameX_byXoutE_weight_sumX_orderXlocalX_byXvaluesX();
        printTraversalForm(traversal);
        assertTrue(traversal.hasNext());
        final Map<String, Number> m = traversal.next();
        assertFalse(traversal.hasNext());
        assertEquals(3, m.size());
        final Iterator<Map.Entry<String, Number>> iterator = m.entrySet().iterator();
        Map.Entry<String, Number> entry = iterator.next();
        assertEquals("peter", entry.getKey());
        assertEquals(0.2, entry.getValue().doubleValue(), 0.0001);
        entry = iterator.next();
        assertEquals("josh", entry.getKey());
        assertEquals(1.4, entry.getValue().doubleValue(), 0.0001);
        entry = iterator.next();
        assertEquals("marko", entry.getKey());
        assertEquals(1.9, entry.getValue().doubleValue(), 0.0001);
    }

    @Test
    @LoadGraphWith(MODERN)
    public void g_V_hasLabelXpersonX_group_byXnameX_byXoutE_weight_sumX_unfold_order_byXvalues_descX() {
        final Traversal<Vertex, ?> traversal = get_g_V_hasLabelXpersonX_group_byXnameX_byXoutE_weight_sumX_unfold_order_byXvalues_descX();
        printTraversalForm(traversal);
        assertTrue(traversal.hasNext());

        // the object should be a Map.Entry, but GLVs don't have that object so the assertion is made a bit more friendly.
        Object o = traversal.next();
        Map.Entry<String, Number> entry = o instanceof Map.Entry ? (Map.Entry) o : ((Map<String,Number>) o).entrySet().iterator().next();
        assertEquals("marko", entry.getKey());
        assertEquals(1.9, entry.getValue().doubleValue(), 0.0001);
        o = traversal.next();
        entry = o instanceof Map.Entry ? (Map.Entry) o : ((Map<String,Number>) o).entrySet().iterator().next();
        assertEquals("josh", entry.getKey());
        assertEquals(1.4, entry.getValue().doubleValue(), 0.0001);
        o = traversal.next();
        entry = o instanceof Map.Entry ? (Map.Entry) o : ((Map<String,Number>) o).entrySet().iterator().next();
        assertEquals("peter", entry.getKey());
        assertEquals(0.2, entry.getValue().doubleValue(), 0.0001);
<<<<<<< HEAD
=======
        o = traversal.next();
        entry = o instanceof Map.Entry ? (Map.Entry) o : ((Map<String,Number>) o).entrySet().iterator().next();
        assertEquals("vadas", entry.getKey());
        assertEquals(0.0, entry.getValue().doubleValue(), 0.0001);
>>>>>>> a9efe8d7
        assertFalse(traversal.hasNext());
    }

    public static class Traversals extends OrderTest {

        @Override
        public Traversal<Vertex, String> get_g_V_name_order() {
            return g.V().<String>values("name").order();
        }

        @Override
        public Traversal<Vertex, String> get_g_V_name_order_byXa1_b1X_byXb2_a2X() {
            return g.V().<String>values("name").order().by((a, b) -> a.substring(1, 2).compareTo(b.substring(1, 2))).by((a, b) -> b.substring(2, 3).compareTo(a.substring(2, 3)));
        }

        @Override
        public Traversal<Vertex, String> get_g_V_order_byXname_incrX_name() {
            return g.V().order().by("name", Order.incr).values("name");
        }

        @Override
        public Traversal<Vertex, String> get_g_V_order_byXname_ascX_name() {
            return g.V().order().by("name", Order.asc).values("name");
        }

        @Override
        public Traversal<Vertex, String> get_g_V_order_byXnameX_name() {
            return g.V().order().by("name").values("name");
        }

        @Override
        public Traversal<Vertex, Double> get_g_V_outE_order_byXweight_decrX_weight() {
            return g.V().outE().order().by("weight", Order.decr).values("weight");
        }

        @Override
        public Traversal<Vertex, Double> get_g_V_outE_order_byXweight_descX_weight() {
            return g.V().outE().order().by("weight", Order.desc).values("weight");
        }

        @Override
        public Traversal<Vertex, String> get_g_V_order_byXname_a1_b1X_byXname_b2_a2X_name() {
            return g.V().order().
                    <String>by("name", (a, b) -> a.substring(1, 2).compareTo(b.substring(1, 2))).
                    <String>by("name", (a, b) -> b.substring(2, 3).compareTo(a.substring(2, 3))).values("name");
        }

        @Override
        public Traversal<Vertex, Map<String, Vertex>> get_g_V_asXaX_outXcreatedX_asXbX_order_byXshuffleX_selectXa_bX() {
            return g.V().as("a").out("created").as("b").order().by(Order.shuffle).select("a", "b");
        }

        @Override
        public Traversal<Vertex, Map<Integer, Integer>> get_g_VX1X_hasXlabel_personX_mapXmapXint_ageXX_orderXlocalX_byXvalues_descX_byXkeys_ascX(final Object v1Id) {
            return g.V(v1Id).hasLabel("person").map(v -> {
                final Map<Integer, Integer> map = new HashMap<>();
                map.put(1, (int) v.get().value("age"));
                map.put(2, (int) v.get().value("age") * 2);
                map.put(3, (int) v.get().value("age") * 3);
                map.put(4, (int) v.get().value("age"));
                return map;
            }).order(Scope.local).by(Column.values, Order.desc).by(Column.keys, Order.asc);
        }

        @Override
        public Traversal<Vertex, Vertex> get_g_V_order_byXoutE_count_descX() {
            return g.V().order().by(outE().count(), Order.desc);
        }

        @Override
        public Traversal<Vertex, Map<String, List<Vertex>>> get_g_V_group_byXlabelX_byXname_order_byXdescX_foldX() {
            return g.V().<String, List<Vertex>>group().by(T.label).by(__.values("name").order().by(Order.desc).fold());
        }

        @Override
        public Traversal<Vertex, List<Double>> get_g_V_mapXbothE_weight_foldX_order_byXsumXlocalX_descX() {
            return g.V().map(__.bothE().<Double>values("weight").fold()).order().by(__.sum(Scope.local), Order.desc);
        }

        @Override
        public Traversal<Vertex, Map<String, Object>> get_g_V_asXvX_mapXbothE_weight_foldX_sumXlocalX_asXsX_selectXv_sX_order_byXselectXsX_descX() {
            return g.V().as("v").map(__.bothE().<Double>values("weight").fold()).sum(Scope.local).as("s").select("v", "s").order().by(__.select("s"), Order.desc);
        }

        @Override
        public Traversal<Vertex, Vertex> get_g_V_hasLabelXpersonX_order_byXageX() {
            return g.V().hasLabel("person").order().by("age");
        }

        @Override
        public Traversal<Vertex, List<Vertex>> get_g_V_hasLabelXpersonX_fold_orderXlocalX_byXageX() {
            return g.V().hasLabel("person").fold().order(Scope.local).by("age");
        }

        @Override
        public Traversal<Vertex, String> get_g_V_hasLabelXpersonX_order_byXvalueXageX_descX_name() {
            return g.V().hasLabel("person").order().<Vertex>by(v -> v.value("age"), Order.desc).values("name");
        }

        @Override
        public Traversal<Vertex, String> get_g_V_properties_order_byXkey_descX_key() {
            return g.V().properties().order().by(T.key, Order.desc).key();
        }

        @Override
        public Traversal<Vertex, Vertex> get_g_V_hasXsong_name_OHBOYX_outXfollowedByX_outXfollowedByX_order_byXperformancesX_byXsongType_descX() {
            return g.V().has("song", "name", "OH BOY").out("followedBy").out("followedBy").order().by("performances").by("songType", Order.desc);
        }

        @Override
        public Traversal<Vertex, String> get_g_V_both_hasLabelXpersonX_order_byXage_descX_limitX5X_name() {
            return g.V().both().hasLabel("person").order().by("age", Order.desc).limit(5).values("name");
        }

        @Override
        public Traversal<Vertex, String> get_g_V_both_hasLabelXpersonX_order_byXage_descX_name() {
            return g.V().both().hasLabel("person").order().by("age", Order.desc).values("name");
        }

        @Override
        public Traversal<Vertex, String> get_g_V_hasLabelXsongX_order_byXperformances_descX_byXnameX_rangeX110_120X_name() {
            return g.V().hasLabel("song").order().by("performances", Order.desc).by("name").range(110, 120).values("name");
        }

        @Override
        public Traversal<Vertex, Map<String, Number>> get_g_V_hasLabelXpersonX_group_byXnameX_byXoutE_weight_sumX_orderXlocalX_byXvaluesX() {
            return g.V().hasLabel("person").<String, Number>group().by("name").by(outE().values("weight").sum()).order(Scope.local).by(Column.values);
        }

        @Override
        public Traversal<Vertex, Map.Entry<String, Number>> get_g_V_hasLabelXpersonX_group_byXnameX_byXoutE_weight_sumX_unfold_order_byXvalues_descX() {
            return g.V().hasLabel("person").group().by("name").by(outE().values("weight").sum()).<Map.Entry<String, Number>>unfold().order().by(Column.values, Order.desc);
        }
    }
}<|MERGE_RESOLUTION|>--- conflicted
+++ resolved
@@ -422,7 +422,7 @@
     @Test
     @LoadGraphWith(MODERN)
     public void g_V_hasLabelXpersonX_group_byXnameX_byXoutE_weight_sumX_unfold_order_byXvalues_descX() {
-        final Traversal<Vertex, ?> traversal = get_g_V_hasLabelXpersonX_group_byXnameX_byXoutE_weight_sumX_unfold_order_byXvalues_descX();
+        final Traversal<Vertex, Map.Entry<String, Number>> traversal = get_g_V_hasLabelXpersonX_group_byXnameX_byXoutE_weight_sumX_unfold_order_byXvalues_descX();
         printTraversalForm(traversal);
         assertTrue(traversal.hasNext());
 
@@ -439,13 +439,6 @@
         entry = o instanceof Map.Entry ? (Map.Entry) o : ((Map<String,Number>) o).entrySet().iterator().next();
         assertEquals("peter", entry.getKey());
         assertEquals(0.2, entry.getValue().doubleValue(), 0.0001);
-<<<<<<< HEAD
-=======
-        o = traversal.next();
-        entry = o instanceof Map.Entry ? (Map.Entry) o : ((Map<String,Number>) o).entrySet().iterator().next();
-        assertEquals("vadas", entry.getKey());
-        assertEquals(0.0, entry.getValue().doubleValue(), 0.0001);
->>>>>>> a9efe8d7
         assertFalse(traversal.hasNext());
     }
 
