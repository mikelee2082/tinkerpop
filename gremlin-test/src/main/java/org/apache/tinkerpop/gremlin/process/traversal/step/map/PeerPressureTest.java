--- conflicted
+++ resolved
@@ -100,7 +100,6 @@
         assertTrue(ids.contains(convertToVertexId("josh")));
         assertTrue(ids.contains(convertToVertexId("peter")));
     }
-<<<<<<< HEAD
 
     @Test
     @LoadGraphWith(MODERN)
@@ -123,9 +122,7 @@
         assertTrue(ids.contains(convertToVertexId("josh")));
         assertTrue(ids.contains(convertToVertexId("peter")));
     }
-=======
->>>>>>> b12a3fdd
-    
+
     public static class Traversals extends PeerPressureTest {
 
         @Override
