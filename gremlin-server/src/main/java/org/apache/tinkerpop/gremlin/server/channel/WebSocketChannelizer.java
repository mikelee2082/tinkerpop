/*
 * Licensed to the Apache Software Foundation (ASF) under one
 * or more contributor license agreements.  See the NOTICE file
 * distributed with this work for additional information
 * regarding copyright ownership.  The ASF licenses this file
 * to you under the Apache License, Version 2.0 (the
 * "License"); you may not use this file except in compliance
 * with the License.  You may obtain a copy of the License at
 *
 * http://www.apache.org/licenses/LICENSE-2.0
 *
 * Unless required by applicable law or agreed to in writing,
 * software distributed under the License is distributed on an
 * "AS IS" BASIS, WITHOUT WARRANTIES OR CONDITIONS OF ANY
 * KIND, either express or implied.  See the License for the
 * specific language governing permissions and limitations
 * under the License.
 */
package org.apache.tinkerpop.gremlin.server.channel;

import io.netty.channel.EventLoopGroup;
import org.apache.tinkerpop.gremlin.server.AbstractChannelizer;
import org.apache.tinkerpop.gremlin.server.auth.AllowAllAuthenticator;
import org.apache.tinkerpop.gremlin.server.handler.AbstractAuthenticationHandler;
import org.apache.tinkerpop.gremlin.server.Settings;
import org.apache.tinkerpop.gremlin.server.handler.SaslAuthenticationHandler;
import org.apache.tinkerpop.gremlin.server.handler.WsGremlinBinaryRequestDecoder;
import org.apache.tinkerpop.gremlin.server.handler.WsGremlinCloseRequestDecoder;
import org.apache.tinkerpop.gremlin.server.handler.GremlinResponseFrameEncoder;
import org.apache.tinkerpop.gremlin.server.handler.WsGremlinResponseFrameEncoder;
import org.apache.tinkerpop.gremlin.server.handler.WsGremlinTextRequestDecoder;
import io.netty.channel.ChannelPipeline;
import io.netty.handler.codec.http.HttpObjectAggregator;
import io.netty.handler.codec.http.HttpRequestDecoder;
import io.netty.handler.codec.http.HttpResponseEncoder;
import io.netty.handler.codec.http.websocketx.WebSocketServerProtocolHandler;
import io.netty.handler.logging.LogLevel;
import io.netty.handler.logging.LoggingHandler;
import org.apache.tinkerpop.gremlin.server.util.ServerGremlinExecutor;
import org.slf4j.Logger;
import org.slf4j.LoggerFactory;

/**
 * A {@link org.apache.tinkerpop.gremlin.server.Channelizer} that exposes a WebSocket-based Gremlin endpoint with a custom
 * sub-protocol.
 *
 * @author Stephen Mallette (http://stephen.genoprime.com)
 */
public class WebSocketChannelizer extends AbstractChannelizer {
    private static final Logger logger = LoggerFactory.getLogger(WebSocketChannelizer.class);

    private GremlinResponseFrameEncoder gremlinResponseFrameEncoder;
    private WsGremlinTextRequestDecoder wsGremlinTextRequestDecoder;
    private WsGremlinBinaryRequestDecoder wsGremlinBinaryRequestDecoder;
    private WsGremlinResponseFrameEncoder wsGremlinResponseFrameEncoder;
    private WsGremlinCloseRequestDecoder wsGremlinCloseRequestDecoder;
    private AbstractAuthenticationHandler authenticationHandler;

    @Override
    public void init(final ServerGremlinExecutor<EventLoopGroup> serverGremlinExecutor) {
        super.init(serverGremlinExecutor);

        gremlinResponseFrameEncoder = new GremlinResponseFrameEncoder();
        wsGremlinTextRequestDecoder = new WsGremlinTextRequestDecoder(serializers);
        wsGremlinBinaryRequestDecoder = new WsGremlinBinaryRequestDecoder(serializers);
        wsGremlinCloseRequestDecoder = new WsGremlinCloseRequestDecoder(serializers);
        wsGremlinResponseFrameEncoder = new WsGremlinResponseFrameEncoder();

        // configure authentication - null means don't bother to add authentication to the pipeline
        if (authenticator != null)
            authenticationHandler = authenticator.getClass() == AllowAllAuthenticator.class ?
<<<<<<< HEAD
                    null : new SaslAuthenticationHandler(authenticator, settings.authentication);
=======
                    null : instantiateAuthenticationHandler(settings.authentication);
>>>>>>> 021831ed
    }

    @Override
    public void configure(final ChannelPipeline pipeline) {
        if (logger.isDebugEnabled())
            pipeline.addLast(new LoggingHandler("log-io", LogLevel.DEBUG));

        logger.debug("HttpRequestDecoder settings - maxInitialLineLength={}, maxHeaderSize={}, maxChunkSize={}",
                settings.maxInitialLineLength, settings.maxHeaderSize, settings.maxChunkSize);
        pipeline.addLast("http-request-decoder", new HttpRequestDecoder(settings.maxInitialLineLength, settings.maxHeaderSize, settings.maxChunkSize));

        if (logger.isDebugEnabled())
            pipeline.addLast(new LoggingHandler("log-decoder-aggregator", LogLevel.DEBUG));

        logger.debug("HttpObjectAggregator settings - maxContentLength={}, maxAccumulationBufferComponents={}",
                settings.maxContentLength, settings.maxAccumulationBufferComponents);
        final HttpObjectAggregator aggregator = new HttpObjectAggregator(settings.maxContentLength);
        aggregator.setMaxCumulationBufferComponents(settings.maxAccumulationBufferComponents);
        pipeline.addLast("aggregator", aggregator);

        if (logger.isDebugEnabled())
            pipeline.addLast(new LoggingHandler("log-aggregator-encoder", LogLevel.DEBUG));

        pipeline.addLast("http-response-encoder", new HttpResponseEncoder());
        pipeline.addLast("request-handler", new WebSocketServerProtocolHandler("/gremlin", null, false, settings.maxContentLength));

        if (logger.isDebugEnabled())
            pipeline.addLast(new LoggingHandler("log-aggregator-encoder", LogLevel.DEBUG));

        pipeline.addLast("ws-frame-encoder", wsGremlinResponseFrameEncoder);
        pipeline.addLast("response-frame-encoder", gremlinResponseFrameEncoder);
        pipeline.addLast("request-text-decoder", wsGremlinTextRequestDecoder);
        pipeline.addLast("request-binary-decoder", wsGremlinBinaryRequestDecoder);
        pipeline.addLast("request-close-decoder", wsGremlinCloseRequestDecoder);

        if (logger.isDebugEnabled())
            pipeline.addLast(new LoggingHandler("log-aggregator-encoder", LogLevel.DEBUG));

        if (authenticationHandler != null)
            pipeline.addLast(PIPELINE_AUTHENTICATOR, authenticationHandler);
    }

    private AbstractAuthenticationHandler instantiateAuthenticationHandler(final Settings.AuthenticationSettings authSettings) {
        final String authenticationHandler = authSettings.authenticationHandler;
        if (authenticationHandler == null) {
            //Keep things backwards compatible
            return new SaslAuthenticationHandler(authenticator);
        } else {
            return createAuthenticationHandler(authSettings);
        }
    }
}<|MERGE_RESOLUTION|>--- conflicted
+++ resolved
@@ -69,11 +69,7 @@
         // configure authentication - null means don't bother to add authentication to the pipeline
         if (authenticator != null)
             authenticationHandler = authenticator.getClass() == AllowAllAuthenticator.class ?
-<<<<<<< HEAD
                     null : new SaslAuthenticationHandler(authenticator, settings.authentication);
-=======
-                    null : instantiateAuthenticationHandler(settings.authentication);
->>>>>>> 021831ed
     }
 
     @Override
@@ -120,7 +116,7 @@
         final String authenticationHandler = authSettings.authenticationHandler;
         if (authenticationHandler == null) {
             //Keep things backwards compatible
-            return new SaslAuthenticationHandler(authenticator);
+            return new SaslAuthenticationHandler(authenticator, authSettings);
         } else {
             return createAuthenticationHandler(authSettings);
         }
