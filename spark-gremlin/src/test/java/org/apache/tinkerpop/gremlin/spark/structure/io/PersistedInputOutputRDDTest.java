/*
 * Licensed to the Apache Software Foundation (ASF) under one
 * or more contributor license agreements.  See the NOTICE file
 * distributed with this work for additional information
 * regarding copyright ownership.  The ASF licenses this file
 * to you under the Apache License, Version 2.0 (the
 * "License"); you may not use this file except in compliance
 * with the License.  You may obtain a copy of the License at
 *
 * http://www.apache.org/licenses/LICENSE-2.0
 *
 * Unless required by applicable law or agreed to in writing,
 * software distributed under the License is distributed on an
 * "AS IS" BASIS, WITHOUT WARRANTIES OR CONDITIONS OF ANY
 * KIND, either express or implied.  See the License for the
 * specific language governing permissions and limitations
 * under the License.
 */

package org.apache.tinkerpop.gremlin.spark.structure.io;

import org.apache.commons.configuration.BaseConfiguration;
import org.apache.commons.configuration.Configuration;
<<<<<<< HEAD
=======
import org.apache.spark.SparkConf;
import org.apache.spark.SparkContext;
import org.apache.spark.api.java.JavaSparkContext;
import org.apache.tinkerpop.gremlin.TestHelper;
>>>>>>> 46c7189e
import org.apache.tinkerpop.gremlin.hadoop.Constants;
import org.apache.tinkerpop.gremlin.hadoop.structure.HadoopGraph;
import org.apache.tinkerpop.gremlin.hadoop.structure.io.gryo.GryoInputFormat;
import org.apache.tinkerpop.gremlin.process.computer.GraphComputer;
import org.apache.tinkerpop.gremlin.process.computer.bulkloading.BulkLoaderVertexProgram;
import org.apache.tinkerpop.gremlin.process.computer.ranking.pagerank.PageRankVertexProgram;
import org.apache.tinkerpop.gremlin.process.computer.traversal.TraversalVertexProgram;
import org.apache.tinkerpop.gremlin.process.traversal.dsl.graph.GraphTraversalSource;
import org.apache.tinkerpop.gremlin.process.traversal.engine.ComputerTraversalEngine;
import org.apache.tinkerpop.gremlin.spark.AbstractSparkTest;
import org.apache.tinkerpop.gremlin.spark.process.computer.SparkGraphComputer;
import org.apache.tinkerpop.gremlin.spark.process.computer.SparkHadoopGraphProvider;
import org.apache.tinkerpop.gremlin.spark.structure.Spark;
import org.apache.tinkerpop.gremlin.spark.structure.io.gryo.GryoSerializer;
import org.apache.tinkerpop.gremlin.structure.Graph;
import org.apache.tinkerpop.gremlin.structure.io.IoCore;
import org.apache.tinkerpop.gremlin.structure.util.GraphFactory;
import org.apache.tinkerpop.gremlin.tinkergraph.structure.TinkerGraph;
import org.junit.Test;

import java.util.UUID;

import static org.junit.Assert.assertEquals;
import static org.junit.Assert.assertFalse;
import static org.junit.Assert.assertTrue;

/**
 * @author Marko A. Rodriguez (http://markorodriguez.com)
 */
public class PersistedInputOutputRDDTest extends AbstractSparkTest {

    @Test
    public void shouldNotPersistRDDAcrossJobs() throws Exception {
        Spark.create("local[4]");
<<<<<<< HEAD
        final String rddLocation = "target/test-output/" + UUID.randomUUID();
=======
        final String rddName = TestHelper.makeTestDataDirectory(PersistedInputOutputRDDTest.class, UUID.randomUUID().toString());
>>>>>>> 46c7189e
        final Configuration configuration = new BaseConfiguration();
        configuration.setProperty("spark.master", "local[4]");
        configuration.setProperty("spark.serializer", GryoSerializer.class.getCanonicalName());
        configuration.setProperty(Graph.GRAPH, HadoopGraph.class.getName());
        configuration.setProperty(Constants.GREMLIN_HADOOP_INPUT_LOCATION, SparkHadoopGraphProvider.PATHS.get("tinkerpop-modern.kryo"));
        configuration.setProperty(Constants.GREMLIN_HADOOP_GRAPH_INPUT_FORMAT, GryoInputFormat.class.getCanonicalName());
        configuration.setProperty(Constants.GREMLIN_SPARK_GRAPH_OUTPUT_RDD, PersistedOutputRDD.class.getCanonicalName());
        configuration.setProperty(Constants.GREMLIN_HADOOP_JARS_IN_DISTRIBUTED_CACHE, false);
        configuration.setProperty(Constants.GREMLIN_HADOOP_OUTPUT_LOCATION, rddLocation);
        configuration.setProperty(Constants.GREMLIN_SPARK_PERSIST_CONTEXT, false);  // because the spark context is NOT persisted, neither is the RDD
        Graph graph = GraphFactory.open(configuration);
        graph.compute(SparkGraphComputer.class)
                .result(GraphComputer.ResultGraph.NEW)
                .persist(GraphComputer.Persist.EDGES)
                .program(TraversalVertexProgram.build()
                        .traversal(GraphTraversalSource.build().engine(ComputerTraversalEngine.build().computer(SparkGraphComputer.class)),
                                "gremlin-groovy",
                                "g.V()").create(graph)).submit().get();
        ////////
        Spark.create("local[4]");
        assertFalse(Spark.hasRDD(Constants.getGraphLocation(rddLocation)));
        Spark.close();
    }

    @Test
    public void shouldPersistRDDAcrossJobs() throws Exception {
<<<<<<< HEAD
        final String rddLocation = "target/test-output/" + UUID.randomUUID();
=======
        final String rddName = TestHelper.makeTestDataDirectory(PersistedInputOutputRDDTest.class, UUID.randomUUID().toString());
>>>>>>> 46c7189e
        final Configuration configuration = new BaseConfiguration();
        configuration.setProperty("spark.master", "local[4]");
        configuration.setProperty("spark.serializer", GryoSerializer.class.getCanonicalName());
        configuration.setProperty(Graph.GRAPH, HadoopGraph.class.getName());
        configuration.setProperty(Constants.GREMLIN_HADOOP_INPUT_LOCATION, SparkHadoopGraphProvider.PATHS.get("tinkerpop-modern.kryo"));
        configuration.setProperty(Constants.GREMLIN_HADOOP_GRAPH_INPUT_FORMAT, GryoInputFormat.class.getCanonicalName());
        configuration.setProperty(Constants.GREMLIN_SPARK_GRAPH_OUTPUT_RDD, PersistedOutputRDD.class.getCanonicalName());
        configuration.setProperty(Constants.GREMLIN_HADOOP_OUTPUT_LOCATION, rddLocation);
        configuration.setProperty(Constants.GREMLIN_HADOOP_JARS_IN_DISTRIBUTED_CACHE, false);
        configuration.setProperty(Constants.GREMLIN_SPARK_PERSIST_CONTEXT, true);
        Graph graph = GraphFactory.open(configuration);
        graph.compute(SparkGraphComputer.class)
                .result(GraphComputer.ResultGraph.NEW)
                .persist(GraphComputer.Persist.EDGES)
                .program(TraversalVertexProgram.build()
                        .traversal(GraphTraversalSource.build().engine(ComputerTraversalEngine.build().computer(SparkGraphComputer.class)),
                                "gremlin-groovy",
                                "g.V()").create(graph)).submit().get();
        ////////
        assertTrue(Spark.hasRDD(Constants.getGraphLocation(rddLocation)));
        ///////
        configuration.setProperty(Constants.GREMLIN_SPARK_GRAPH_INPUT_RDD, PersistedInputRDD.class.getCanonicalName());
        configuration.setProperty(Constants.GREMLIN_HADOOP_INPUT_LOCATION, rddLocation);
        configuration.setProperty(Constants.GREMLIN_SPARK_GRAPH_OUTPUT_RDD, null);
        configuration.setProperty(Constants.GREMLIN_HADOOP_OUTPUT_LOCATION, null);
        graph = GraphFactory.open(configuration);
        graph.compute(SparkGraphComputer.class)
                .result(GraphComputer.ResultGraph.NEW)
                .persist(GraphComputer.Persist.NOTHING)
                .program(TraversalVertexProgram.build()
                        .traversal(GraphTraversalSource.build().engine(ComputerTraversalEngine.build().computer(SparkGraphComputer.class)),
                                "gremlin-groovy",
                                "g.V()").create(graph)).submit().get();
        Spark.close();
    }

    @Test
    public void testBulkLoaderVertexProgramChain() throws Exception {
        Spark.create("local[4]");

<<<<<<< HEAD
        final String rddLocation = "target/test-output/" + UUID.randomUUID().toString();
=======
        final String rddName = TestHelper.makeTestDataDirectory(PersistedInputOutputRDDTest.class, UUID.randomUUID().toString());
>>>>>>> 46c7189e
        final Configuration readConfiguration = new BaseConfiguration();
        readConfiguration.setProperty("spark.master", "local[4]");
        readConfiguration.setProperty("spark.serializer", GryoSerializer.class.getCanonicalName());
        readConfiguration.setProperty(Graph.GRAPH, HadoopGraph.class.getName());
        readConfiguration.setProperty(Constants.GREMLIN_HADOOP_GRAPH_INPUT_FORMAT, GryoInputFormat.class.getCanonicalName());
        readConfiguration.setProperty(Constants.GREMLIN_HADOOP_INPUT_LOCATION, SparkHadoopGraphProvider.PATHS.get("tinkerpop-modern.kryo"));
        readConfiguration.setProperty(Constants.GREMLIN_SPARK_GRAPH_OUTPUT_RDD, PersistedOutputRDD.class.getCanonicalName());
        readConfiguration.setProperty(Constants.GREMLIN_HADOOP_OUTPUT_LOCATION, rddLocation);
        readConfiguration.setProperty(Constants.GREMLIN_HADOOP_JARS_IN_DISTRIBUTED_CACHE, false);
        readConfiguration.setProperty(Constants.GREMLIN_SPARK_PERSIST_CONTEXT, true);
        Graph pageRankGraph = GraphFactory.open(readConfiguration);
        ///////////////
        final Configuration writeConfiguration = new BaseConfiguration();
        writeConfiguration.setProperty(Graph.GRAPH, TinkerGraph.class.getCanonicalName());
        writeConfiguration.setProperty(TinkerGraph.GREMLIN_TINKERGRAPH_GRAPH_FORMAT, "gryo");
        writeConfiguration.setProperty(TinkerGraph.GREMLIN_TINKERGRAPH_GRAPH_LOCATION, TestHelper.makeTestDataDirectory(PersistedInputOutputRDDTest.class) + "testBulkLoaderVertexProgramChain.kryo");
        final Graph bulkLoaderGraph = pageRankGraph.compute(SparkGraphComputer.class).persist(GraphComputer.Persist.VERTEX_PROPERTIES).program(PageRankVertexProgram.build().create(pageRankGraph)).submit().get().graph();
        bulkLoaderGraph.compute(SparkGraphComputer.class)
                .persist(GraphComputer.Persist.NOTHING)
                .workers(1)
                .configure(Constants.GREMLIN_SPARK_GRAPH_INPUT_RDD, PersistedInputRDD.class.getCanonicalName())
                .configure(Constants.GREMLIN_HADOOP_INPUT_LOCATION, rddLocation)
                .configure(Constants.GREMLIN_SPARK_GRAPH_OUTPUT_RDD, null)
                .configure(Constants.GREMLIN_HADOOP_OUTPUT_LOCATION, null)
                .program(BulkLoaderVertexProgram.build().userSuppliedIds(true).writeGraph(writeConfiguration).create(bulkLoaderGraph))
                .submit().get();
        ////
        assertTrue(Spark.hasRDD(Constants.getGraphLocation(rddLocation)));
        ////
        final Graph graph = TinkerGraph.open();
        final GraphTraversalSource g = graph.traversal();
        graph.io(IoCore.gryo()).readGraph(TestHelper.makeTestDataDirectory(PersistedInputOutputRDDTest.class) + "testBulkLoaderVertexProgramChain.kryo");
        assertEquals(6l, g.V().count().next().longValue());
        assertEquals(0l, g.E().count().next().longValue());
        assertEquals("marko", g.V().has("name", "marko").values("name").next());
        assertEquals(6l, g.V().values(PageRankVertexProgram.PAGE_RANK).count().next().longValue());
        assertEquals(6l, g.V().values(PageRankVertexProgram.EDGE_COUNT).count().next().longValue());
        ////
        Spark.close();
    }

    @Test
    public void testBulkLoaderVertexProgramChainWithInputOutputHelperMapping() throws Exception {
        Spark.create("local[4]");

<<<<<<< HEAD
        final String rddLocation = "target/test-output/" + UUID.randomUUID().toString();
=======
        final String rddName = TestHelper.makeTestDataDirectory(PersistedInputOutputRDDTest.class, UUID.randomUUID().toString());
>>>>>>> 46c7189e
        final Configuration readConfiguration = new BaseConfiguration();
        readConfiguration.setProperty("spark.master", "local[4]");
        readConfiguration.setProperty("spark.serializer", GryoSerializer.class.getCanonicalName());
        readConfiguration.setProperty(Graph.GRAPH, HadoopGraph.class.getName());
        readConfiguration.setProperty(Constants.GREMLIN_HADOOP_GRAPH_INPUT_FORMAT, GryoInputFormat.class.getCanonicalName());
        readConfiguration.setProperty(Constants.GREMLIN_HADOOP_INPUT_LOCATION, SparkHadoopGraphProvider.PATHS.get("tinkerpop-modern.kryo"));
        readConfiguration.setProperty(Constants.GREMLIN_SPARK_GRAPH_OUTPUT_RDD, PersistedOutputRDD.class.getCanonicalName());
        readConfiguration.setProperty(Constants.GREMLIN_HADOOP_OUTPUT_LOCATION, rddLocation);
        readConfiguration.setProperty(Constants.GREMLIN_HADOOP_JARS_IN_DISTRIBUTED_CACHE, false);
        readConfiguration.setProperty(Constants.GREMLIN_SPARK_PERSIST_CONTEXT, true);
        Graph pageRankGraph = GraphFactory.open(readConfiguration);
        ///////////////
        final Configuration writeConfiguration = new BaseConfiguration();
        writeConfiguration.setProperty(Graph.GRAPH, TinkerGraph.class.getCanonicalName());
        writeConfiguration.setProperty(TinkerGraph.GREMLIN_TINKERGRAPH_GRAPH_FORMAT, "gryo");
        writeConfiguration.setProperty(TinkerGraph.GREMLIN_TINKERGRAPH_GRAPH_LOCATION, TestHelper.makeTestDataDirectory(PersistedInputOutputRDDTest.class) + "testBulkLoaderVertexProgramChainWithInputOutputHelperMapping.kryo");
        final Graph bulkLoaderGraph = pageRankGraph.compute(SparkGraphComputer.class).persist(GraphComputer.Persist.EDGES).program(PageRankVertexProgram.build().create(pageRankGraph)).submit().get().graph();
        bulkLoaderGraph.compute(SparkGraphComputer.class)
                .persist(GraphComputer.Persist.NOTHING)
                .workers(1)
                .program(BulkLoaderVertexProgram.build().userSuppliedIds(true).writeGraph(writeConfiguration).create(bulkLoaderGraph))
                .submit().get();
        ////
        Spark.create(readConfiguration);
        assertTrue(Spark.hasRDD(Constants.getGraphLocation(rddLocation)));
        ////
        final Graph graph = TinkerGraph.open();
        final GraphTraversalSource g = graph.traversal();
        graph.io(IoCore.gryo()).readGraph(TestHelper.makeTestDataDirectory(PersistedInputOutputRDDTest.class) + "testBulkLoaderVertexProgramChainWithInputOutputHelperMapping.kryo");
        assertEquals(6l, g.V().count().next().longValue());
        assertEquals(6l, g.E().count().next().longValue());
        assertEquals("marko", g.V().has("name", "marko").values("name").next());
        assertEquals(6l, g.V().values(PageRankVertexProgram.PAGE_RANK).count().next().longValue());
        assertEquals(6l, g.V().values(PageRankVertexProgram.EDGE_COUNT).count().next().longValue());
        ////
        Spark.close();
    }

    @Test
    public void testComplexChain() throws Exception {
        Spark.create("local[4]");

<<<<<<< HEAD
        final String rddLocation = "target/test-output/" + UUID.randomUUID();
=======
        final String rddName = TestHelper.makeTestDataDirectory(PersistedInputOutputRDDTest.class, "testComplexChain", "graphRDD");
>>>>>>> 46c7189e
        final Configuration configuration = new BaseConfiguration();
        configuration.setProperty("spark.master", "local[4]");
        configuration.setProperty("spark.serializer", GryoSerializer.class.getCanonicalName());
        configuration.setProperty(Graph.GRAPH, HadoopGraph.class.getName());
        configuration.setProperty(Constants.GREMLIN_HADOOP_GRAPH_INPUT_FORMAT, GryoInputFormat.class.getCanonicalName());
        configuration.setProperty(Constants.GREMLIN_HADOOP_INPUT_LOCATION, SparkHadoopGraphProvider.PATHS.get("tinkerpop-modern.kryo"));
        configuration.setProperty(Constants.GREMLIN_SPARK_GRAPH_OUTPUT_RDD, PersistedOutputRDD.class.getCanonicalName());
        configuration.setProperty(Constants.GREMLIN_HADOOP_OUTPUT_LOCATION, rddLocation);
        configuration.setProperty(Constants.GREMLIN_HADOOP_JARS_IN_DISTRIBUTED_CACHE, false);
        configuration.setProperty(Constants.GREMLIN_SPARK_PERSIST_CONTEXT, true);

        assertFalse(Spark.hasRDD(Constants.getGraphLocation(rddLocation)));
        Graph graph = GraphFactory.open(configuration);
        graph = graph.compute(SparkGraphComputer.class).persist(GraphComputer.Persist.EDGES).program(PageRankVertexProgram.build().iterations(2).create(graph)).submit().get().graph();
        GraphTraversalSource g = graph.traversal();
        assertEquals(6l, g.V().count().next().longValue());
        assertEquals(6l, g.E().count().next().longValue());
        assertEquals(6l, g.V().values(PageRankVertexProgram.PAGE_RANK).count().next().longValue());
        assertEquals(6l, g.V().values(PageRankVertexProgram.EDGE_COUNT).count().next().longValue());
        ////
        assertTrue(Spark.hasRDD(Constants.getGraphLocation(rddLocation)));
        ////
        configuration.setProperty(Constants.GREMLIN_SPARK_GRAPH_INPUT_RDD, PersistedInputRDD.class.getCanonicalName());
        configuration.setProperty(Constants.GREMLIN_HADOOP_INPUT_LOCATION, rddLocation);
        configuration.setProperty(Constants.GREMLIN_SPARK_GRAPH_OUTPUT_RDD, PersistedOutputRDD.class.getCanonicalName());
        configuration.setProperty(Constants.GREMLIN_HADOOP_OUTPUT_LOCATION, rddLocation);
        ////
        graph = GraphFactory.open(configuration);
        graph = graph.compute(SparkGraphComputer.class).persist(GraphComputer.Persist.EDGES).program(PageRankVertexProgram.build().iterations(2).create(graph)).submit().get().graph();
        g = graph.traversal();
        assertEquals(6l, g.V().count().next().longValue());
        assertEquals(6l, g.E().count().next().longValue());
        assertEquals(6l, g.V().values(PageRankVertexProgram.PAGE_RANK).count().next().longValue());
        assertEquals(6l, g.V().values(PageRankVertexProgram.EDGE_COUNT).count().next().longValue());
        ////
        assertTrue(Spark.hasRDD(Constants.getGraphLocation(rddLocation)));
        ////
        graph = GraphFactory.open(configuration);
        graph = graph.compute(SparkGraphComputer.class).persist(GraphComputer.Persist.VERTEX_PROPERTIES).program(PageRankVertexProgram.build().iterations(2).create(graph)).submit().get().graph();
        g = graph.traversal();
        assertEquals(6l, g.V().count().next().longValue());
        assertEquals(0l, g.E().count().next().longValue());
        assertEquals(6l, g.V().values(PageRankVertexProgram.PAGE_RANK).count().next().longValue());
        assertEquals(6l, g.V().values(PageRankVertexProgram.EDGE_COUNT).count().next().longValue());
        ////
        assertTrue(Spark.hasRDD(Constants.getGraphLocation(rddLocation)));
        ////
        graph = GraphFactory.open(configuration);
        graph.compute(SparkGraphComputer.class).persist(GraphComputer.Persist.NOTHING).program(PageRankVertexProgram.build().iterations(2).create(graph)).submit().get().graph();
        assertFalse(Spark.hasRDD(Constants.getGraphLocation(rddLocation)));
        g = graph.traversal();
        assertEquals(0l, g.V().count().next().longValue());
        assertEquals(0l, g.E().count().next().longValue());
        assertEquals(0l, g.V().values(PageRankVertexProgram.PAGE_RANK).count().next().longValue());
        assertEquals(0l, g.V().values(PageRankVertexProgram.EDGE_COUNT).count().next().longValue());
        ////
        assertFalse(Spark.hasRDD(Constants.getGraphLocation(rddLocation)));
        Spark.close();
    }
}<|MERGE_RESOLUTION|>--- conflicted
+++ resolved
@@ -21,13 +21,7 @@
 
 import org.apache.commons.configuration.BaseConfiguration;
 import org.apache.commons.configuration.Configuration;
-<<<<<<< HEAD
-=======
-import org.apache.spark.SparkConf;
-import org.apache.spark.SparkContext;
-import org.apache.spark.api.java.JavaSparkContext;
 import org.apache.tinkerpop.gremlin.TestHelper;
->>>>>>> 46c7189e
 import org.apache.tinkerpop.gremlin.hadoop.Constants;
 import org.apache.tinkerpop.gremlin.hadoop.structure.HadoopGraph;
 import org.apache.tinkerpop.gremlin.hadoop.structure.io.gryo.GryoInputFormat;
@@ -62,11 +56,7 @@
     @Test
     public void shouldNotPersistRDDAcrossJobs() throws Exception {
         Spark.create("local[4]");
-<<<<<<< HEAD
-        final String rddLocation = "target/test-output/" + UUID.randomUUID();
-=======
-        final String rddName = TestHelper.makeTestDataDirectory(PersistedInputOutputRDDTest.class, UUID.randomUUID().toString());
->>>>>>> 46c7189e
+        final String rddName = TestHelper.makeTestDataDirectory(PersistedInputOutputRDDTest.class, UUID.randomUUID().toString());
         final Configuration configuration = new BaseConfiguration();
         configuration.setProperty("spark.master", "local[4]");
         configuration.setProperty("spark.serializer", GryoSerializer.class.getCanonicalName());
@@ -75,7 +65,7 @@
         configuration.setProperty(Constants.GREMLIN_HADOOP_GRAPH_INPUT_FORMAT, GryoInputFormat.class.getCanonicalName());
         configuration.setProperty(Constants.GREMLIN_SPARK_GRAPH_OUTPUT_RDD, PersistedOutputRDD.class.getCanonicalName());
         configuration.setProperty(Constants.GREMLIN_HADOOP_JARS_IN_DISTRIBUTED_CACHE, false);
-        configuration.setProperty(Constants.GREMLIN_HADOOP_OUTPUT_LOCATION, rddLocation);
+        configuration.setProperty(Constants.GREMLIN_HADOOP_OUTPUT_LOCATION, rddName);
         configuration.setProperty(Constants.GREMLIN_SPARK_PERSIST_CONTEXT, false);  // because the spark context is NOT persisted, neither is the RDD
         Graph graph = GraphFactory.open(configuration);
         graph.compute(SparkGraphComputer.class)
@@ -87,17 +77,14 @@
                                 "g.V()").create(graph)).submit().get();
         ////////
         Spark.create("local[4]");
-        assertFalse(Spark.hasRDD(Constants.getGraphLocation(rddLocation)));
+        assertFalse(Spark.hasRDD(Constants.getGraphLocation(rddName)));
         Spark.close();
     }
 
     @Test
     public void shouldPersistRDDAcrossJobs() throws Exception {
-<<<<<<< HEAD
-        final String rddLocation = "target/test-output/" + UUID.randomUUID();
-=======
-        final String rddName = TestHelper.makeTestDataDirectory(PersistedInputOutputRDDTest.class, UUID.randomUUID().toString());
->>>>>>> 46c7189e
+
+        final String rddName = TestHelper.makeTestDataDirectory(PersistedInputOutputRDDTest.class, UUID.randomUUID().toString());
         final Configuration configuration = new BaseConfiguration();
         configuration.setProperty("spark.master", "local[4]");
         configuration.setProperty("spark.serializer", GryoSerializer.class.getCanonicalName());
@@ -105,7 +92,7 @@
         configuration.setProperty(Constants.GREMLIN_HADOOP_INPUT_LOCATION, SparkHadoopGraphProvider.PATHS.get("tinkerpop-modern.kryo"));
         configuration.setProperty(Constants.GREMLIN_HADOOP_GRAPH_INPUT_FORMAT, GryoInputFormat.class.getCanonicalName());
         configuration.setProperty(Constants.GREMLIN_SPARK_GRAPH_OUTPUT_RDD, PersistedOutputRDD.class.getCanonicalName());
-        configuration.setProperty(Constants.GREMLIN_HADOOP_OUTPUT_LOCATION, rddLocation);
+        configuration.setProperty(Constants.GREMLIN_HADOOP_OUTPUT_LOCATION, rddName);
         configuration.setProperty(Constants.GREMLIN_HADOOP_JARS_IN_DISTRIBUTED_CACHE, false);
         configuration.setProperty(Constants.GREMLIN_SPARK_PERSIST_CONTEXT, true);
         Graph graph = GraphFactory.open(configuration);
@@ -117,10 +104,10 @@
                                 "gremlin-groovy",
                                 "g.V()").create(graph)).submit().get();
         ////////
-        assertTrue(Spark.hasRDD(Constants.getGraphLocation(rddLocation)));
+        assertTrue(Spark.hasRDD(Constants.getGraphLocation(rddName)));
         ///////
         configuration.setProperty(Constants.GREMLIN_SPARK_GRAPH_INPUT_RDD, PersistedInputRDD.class.getCanonicalName());
-        configuration.setProperty(Constants.GREMLIN_HADOOP_INPUT_LOCATION, rddLocation);
+        configuration.setProperty(Constants.GREMLIN_HADOOP_INPUT_LOCATION, rddName);
         configuration.setProperty(Constants.GREMLIN_SPARK_GRAPH_OUTPUT_RDD, null);
         configuration.setProperty(Constants.GREMLIN_HADOOP_OUTPUT_LOCATION, null);
         graph = GraphFactory.open(configuration);
@@ -138,11 +125,7 @@
     public void testBulkLoaderVertexProgramChain() throws Exception {
         Spark.create("local[4]");
 
-<<<<<<< HEAD
-        final String rddLocation = "target/test-output/" + UUID.randomUUID().toString();
-=======
-        final String rddName = TestHelper.makeTestDataDirectory(PersistedInputOutputRDDTest.class, UUID.randomUUID().toString());
->>>>>>> 46c7189e
+        final String rddName = TestHelper.makeTestDataDirectory(PersistedInputOutputRDDTest.class, UUID.randomUUID().toString());
         final Configuration readConfiguration = new BaseConfiguration();
         readConfiguration.setProperty("spark.master", "local[4]");
         readConfiguration.setProperty("spark.serializer", GryoSerializer.class.getCanonicalName());
@@ -150,7 +133,7 @@
         readConfiguration.setProperty(Constants.GREMLIN_HADOOP_GRAPH_INPUT_FORMAT, GryoInputFormat.class.getCanonicalName());
         readConfiguration.setProperty(Constants.GREMLIN_HADOOP_INPUT_LOCATION, SparkHadoopGraphProvider.PATHS.get("tinkerpop-modern.kryo"));
         readConfiguration.setProperty(Constants.GREMLIN_SPARK_GRAPH_OUTPUT_RDD, PersistedOutputRDD.class.getCanonicalName());
-        readConfiguration.setProperty(Constants.GREMLIN_HADOOP_OUTPUT_LOCATION, rddLocation);
+        readConfiguration.setProperty(Constants.GREMLIN_HADOOP_OUTPUT_LOCATION, rddName);
         readConfiguration.setProperty(Constants.GREMLIN_HADOOP_JARS_IN_DISTRIBUTED_CACHE, false);
         readConfiguration.setProperty(Constants.GREMLIN_SPARK_PERSIST_CONTEXT, true);
         Graph pageRankGraph = GraphFactory.open(readConfiguration);
@@ -164,13 +147,13 @@
                 .persist(GraphComputer.Persist.NOTHING)
                 .workers(1)
                 .configure(Constants.GREMLIN_SPARK_GRAPH_INPUT_RDD, PersistedInputRDD.class.getCanonicalName())
-                .configure(Constants.GREMLIN_HADOOP_INPUT_LOCATION, rddLocation)
+                .configure(Constants.GREMLIN_HADOOP_INPUT_LOCATION, rddName)
                 .configure(Constants.GREMLIN_SPARK_GRAPH_OUTPUT_RDD, null)
                 .configure(Constants.GREMLIN_HADOOP_OUTPUT_LOCATION, null)
                 .program(BulkLoaderVertexProgram.build().userSuppliedIds(true).writeGraph(writeConfiguration).create(bulkLoaderGraph))
                 .submit().get();
         ////
-        assertTrue(Spark.hasRDD(Constants.getGraphLocation(rddLocation)));
+        assertTrue(Spark.hasRDD(Constants.getGraphLocation(rddName)));
         ////
         final Graph graph = TinkerGraph.open();
         final GraphTraversalSource g = graph.traversal();
@@ -188,11 +171,7 @@
     public void testBulkLoaderVertexProgramChainWithInputOutputHelperMapping() throws Exception {
         Spark.create("local[4]");
 
-<<<<<<< HEAD
-        final String rddLocation = "target/test-output/" + UUID.randomUUID().toString();
-=======
-        final String rddName = TestHelper.makeTestDataDirectory(PersistedInputOutputRDDTest.class, UUID.randomUUID().toString());
->>>>>>> 46c7189e
+        final String rddName = TestHelper.makeTestDataDirectory(PersistedInputOutputRDDTest.class, UUID.randomUUID().toString());
         final Configuration readConfiguration = new BaseConfiguration();
         readConfiguration.setProperty("spark.master", "local[4]");
         readConfiguration.setProperty("spark.serializer", GryoSerializer.class.getCanonicalName());
@@ -200,7 +179,7 @@
         readConfiguration.setProperty(Constants.GREMLIN_HADOOP_GRAPH_INPUT_FORMAT, GryoInputFormat.class.getCanonicalName());
         readConfiguration.setProperty(Constants.GREMLIN_HADOOP_INPUT_LOCATION, SparkHadoopGraphProvider.PATHS.get("tinkerpop-modern.kryo"));
         readConfiguration.setProperty(Constants.GREMLIN_SPARK_GRAPH_OUTPUT_RDD, PersistedOutputRDD.class.getCanonicalName());
-        readConfiguration.setProperty(Constants.GREMLIN_HADOOP_OUTPUT_LOCATION, rddLocation);
+        readConfiguration.setProperty(Constants.GREMLIN_HADOOP_OUTPUT_LOCATION, rddName);
         readConfiguration.setProperty(Constants.GREMLIN_HADOOP_JARS_IN_DISTRIBUTED_CACHE, false);
         readConfiguration.setProperty(Constants.GREMLIN_SPARK_PERSIST_CONTEXT, true);
         Graph pageRankGraph = GraphFactory.open(readConfiguration);
@@ -217,7 +196,7 @@
                 .submit().get();
         ////
         Spark.create(readConfiguration);
-        assertTrue(Spark.hasRDD(Constants.getGraphLocation(rddLocation)));
+        assertTrue(Spark.hasRDD(Constants.getGraphLocation(rddName)));
         ////
         final Graph graph = TinkerGraph.open();
         final GraphTraversalSource g = graph.traversal();
@@ -235,11 +214,7 @@
     public void testComplexChain() throws Exception {
         Spark.create("local[4]");
 
-<<<<<<< HEAD
-        final String rddLocation = "target/test-output/" + UUID.randomUUID();
-=======
         final String rddName = TestHelper.makeTestDataDirectory(PersistedInputOutputRDDTest.class, "testComplexChain", "graphRDD");
->>>>>>> 46c7189e
         final Configuration configuration = new BaseConfiguration();
         configuration.setProperty("spark.master", "local[4]");
         configuration.setProperty("spark.serializer", GryoSerializer.class.getCanonicalName());
@@ -247,11 +222,11 @@
         configuration.setProperty(Constants.GREMLIN_HADOOP_GRAPH_INPUT_FORMAT, GryoInputFormat.class.getCanonicalName());
         configuration.setProperty(Constants.GREMLIN_HADOOP_INPUT_LOCATION, SparkHadoopGraphProvider.PATHS.get("tinkerpop-modern.kryo"));
         configuration.setProperty(Constants.GREMLIN_SPARK_GRAPH_OUTPUT_RDD, PersistedOutputRDD.class.getCanonicalName());
-        configuration.setProperty(Constants.GREMLIN_HADOOP_OUTPUT_LOCATION, rddLocation);
+        configuration.setProperty(Constants.GREMLIN_HADOOP_OUTPUT_LOCATION, rddName);
         configuration.setProperty(Constants.GREMLIN_HADOOP_JARS_IN_DISTRIBUTED_CACHE, false);
         configuration.setProperty(Constants.GREMLIN_SPARK_PERSIST_CONTEXT, true);
 
-        assertFalse(Spark.hasRDD(Constants.getGraphLocation(rddLocation)));
+        assertFalse(Spark.hasRDD(Constants.getGraphLocation(rddName)));
         Graph graph = GraphFactory.open(configuration);
         graph = graph.compute(SparkGraphComputer.class).persist(GraphComputer.Persist.EDGES).program(PageRankVertexProgram.build().iterations(2).create(graph)).submit().get().graph();
         GraphTraversalSource g = graph.traversal();
@@ -260,12 +235,12 @@
         assertEquals(6l, g.V().values(PageRankVertexProgram.PAGE_RANK).count().next().longValue());
         assertEquals(6l, g.V().values(PageRankVertexProgram.EDGE_COUNT).count().next().longValue());
         ////
-        assertTrue(Spark.hasRDD(Constants.getGraphLocation(rddLocation)));
+        assertTrue(Spark.hasRDD(Constants.getGraphLocation(rddName)));
         ////
         configuration.setProperty(Constants.GREMLIN_SPARK_GRAPH_INPUT_RDD, PersistedInputRDD.class.getCanonicalName());
-        configuration.setProperty(Constants.GREMLIN_HADOOP_INPUT_LOCATION, rddLocation);
-        configuration.setProperty(Constants.GREMLIN_SPARK_GRAPH_OUTPUT_RDD, PersistedOutputRDD.class.getCanonicalName());
-        configuration.setProperty(Constants.GREMLIN_HADOOP_OUTPUT_LOCATION, rddLocation);
+        configuration.setProperty(Constants.GREMLIN_HADOOP_INPUT_LOCATION, rddName);
+        configuration.setProperty(Constants.GREMLIN_SPARK_GRAPH_OUTPUT_RDD, PersistedOutputRDD.class.getCanonicalName());
+        configuration.setProperty(Constants.GREMLIN_HADOOP_OUTPUT_LOCATION, rddName);
         ////
         graph = GraphFactory.open(configuration);
         graph = graph.compute(SparkGraphComputer.class).persist(GraphComputer.Persist.EDGES).program(PageRankVertexProgram.build().iterations(2).create(graph)).submit().get().graph();
@@ -275,7 +250,7 @@
         assertEquals(6l, g.V().values(PageRankVertexProgram.PAGE_RANK).count().next().longValue());
         assertEquals(6l, g.V().values(PageRankVertexProgram.EDGE_COUNT).count().next().longValue());
         ////
-        assertTrue(Spark.hasRDD(Constants.getGraphLocation(rddLocation)));
+        assertTrue(Spark.hasRDD(Constants.getGraphLocation(rddName)));
         ////
         graph = GraphFactory.open(configuration);
         graph = graph.compute(SparkGraphComputer.class).persist(GraphComputer.Persist.VERTEX_PROPERTIES).program(PageRankVertexProgram.build().iterations(2).create(graph)).submit().get().graph();
@@ -285,18 +260,18 @@
         assertEquals(6l, g.V().values(PageRankVertexProgram.PAGE_RANK).count().next().longValue());
         assertEquals(6l, g.V().values(PageRankVertexProgram.EDGE_COUNT).count().next().longValue());
         ////
-        assertTrue(Spark.hasRDD(Constants.getGraphLocation(rddLocation)));
+        assertTrue(Spark.hasRDD(Constants.getGraphLocation(rddName)));
         ////
         graph = GraphFactory.open(configuration);
         graph.compute(SparkGraphComputer.class).persist(GraphComputer.Persist.NOTHING).program(PageRankVertexProgram.build().iterations(2).create(graph)).submit().get().graph();
-        assertFalse(Spark.hasRDD(Constants.getGraphLocation(rddLocation)));
+        assertFalse(Spark.hasRDD(Constants.getGraphLocation(rddName)));
         g = graph.traversal();
         assertEquals(0l, g.V().count().next().longValue());
         assertEquals(0l, g.E().count().next().longValue());
         assertEquals(0l, g.V().values(PageRankVertexProgram.PAGE_RANK).count().next().longValue());
         assertEquals(0l, g.V().values(PageRankVertexProgram.EDGE_COUNT).count().next().longValue());
         ////
-        assertFalse(Spark.hasRDD(Constants.getGraphLocation(rddLocation)));
+        assertFalse(Spark.hasRDD(Constants.getGraphLocation(rddName)));
         Spark.close();
     }
 }