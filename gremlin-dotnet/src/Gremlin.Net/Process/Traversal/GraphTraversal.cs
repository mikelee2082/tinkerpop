--- conflicted
+++ resolved
@@ -1274,18 +1274,6 @@
         }
 
         /// <summary>
-<<<<<<< HEAD
-=======
-        ///     Adds the sack step to this <see cref="GraphTraversal{SType, EType}" />.
-        /// </summary>
-        public GraphTraversal<S, E> Sack (IBiFunction sackOperator, string elementPropertyKey)
-        {
-            Bytecode.AddStep("sack", sackOperator, elementPropertyKey);
-            return Wrap<S, E>(this);
-        }
-
-        /// <summary>
->>>>>>> 50493397
         ///     Adds the sample step to this <see cref="GraphTraversal{SType, EType}" />.
         /// </summary>
         public GraphTraversal<S, E> Sample (Scope scope, int amountToSample)
