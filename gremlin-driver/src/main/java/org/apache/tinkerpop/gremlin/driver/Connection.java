/*
 * Licensed to the Apache Software Foundation (ASF) under one
 * or more contributor license agreements.  See the NOTICE file
 * distributed with this work for additional information
 * regarding copyright ownership.  The ASF licenses this file
 * to you under the Apache License, Version 2.0 (the
 * "License"); you may not use this file except in compliance
 * with the License.  You may obtain a copy of the License at
 *
 * http://www.apache.org/licenses/LICENSE-2.0
 *
 * Unless required by applicable law or agreed to in writing,
 * software distributed under the License is distributed on an
 * "AS IS" BASIS, WITHOUT WARRANTIES OR CONDITIONS OF ANY
 * KIND, either express or implied.  See the License for the
 * specific language governing permissions and limitations
 * under the License.
 */
package org.apache.tinkerpop.gremlin.driver;

import org.apache.tinkerpop.gremlin.driver.exception.ConnectionException;
import org.apache.tinkerpop.gremlin.driver.message.RequestMessage;
import io.netty.bootstrap.Bootstrap;
import io.netty.channel.Channel;
import io.netty.channel.ChannelPromise;
import io.netty.channel.socket.nio.NioSocketChannel;
import io.netty.handler.codec.http.websocketx.CloseWebSocketFrame;
import org.slf4j.Logger;
import org.slf4j.LoggerFactory;

import java.net.URI;
import java.util.UUID;
import java.util.concurrent.CompletableFuture;
import java.util.concurrent.ConcurrentHashMap;
import java.util.concurrent.ConcurrentMap;
import java.util.concurrent.LinkedBlockingQueue;
import java.util.concurrent.atomic.AtomicInteger;
import java.util.concurrent.atomic.AtomicReference;

/**
 * A single connection to a Gremlin Server instance.
 *
 * @author Stephen Mallette (http://stephen.genoprime.com)
 */
final class Connection {
    private static final Logger logger = LoggerFactory.getLogger(Connection.class);

    private final Channel channel;
    private final URI uri;
    private final ConcurrentMap<UUID, ResultQueue> pending = new ConcurrentHashMap<>();
    private final Cluster cluster;
    private final Client client;
    private final ConnectionPool pool;

    public static final int MAX_IN_PROCESS = 4;
    public static final int MIN_IN_PROCESS = 1;
    public static final int MAX_WAIT_FOR_CONNECTION = 3000;
    public static final int MAX_CONTENT_LENGTH = 65536;
    public static final int RECONNECT_INITIAL_DELAY = 1000;
    public static final int RECONNECT_INTERVAL = 1000;
    public static final int RESULT_ITERATION_BATCH_SIZE = 64;

    /**
     * When a {@code Connection} is borrowed from the pool, this number is incremented to indicate the number of
     * times it has been taken and is decremented when it is returned.  This number is one indication as to how
     * busy a particular {@code Connection} is.
     */
    public final AtomicInteger borrowed = new AtomicInteger(0);
    private final AtomicReference<Class<Channelizer>> channelizerClass = new AtomicReference<>(null);

    private volatile boolean isDead = false;
    private final int maxInProcess;

    private final String connectionLabel;

    private final Channelizer channelizer;

    private final AtomicReference<CompletableFuture<Void>> closeFuture = new AtomicReference<>();

    public Connection(final URI uri, final ConnectionPool pool, final int maxInProcess) throws ConnectionException {
        this.uri = uri;
        this.cluster = pool.getCluster();
        this.client = pool.getClient();
        this.pool = pool;
        this.maxInProcess = maxInProcess;

        connectionLabel = String.format("Connection{host=%s}", pool.host);

        if (cluster.isClosing()) throw new IllegalStateException("Cannot open a connection while the cluster after close() is called");

        final Bootstrap b = this.cluster.getFactory().createBootstrap();
<<<<<<< HEAD
=======
        channelizer = new Channelizer.WebSocketChannelizer();
        channelizer.init(this);
        b.channel(NioSocketChannel.class).handler(channelizer);

>>>>>>> c8650ceb
        try {
            if (channelizerClass.get() == null) {
                channelizerClass.compareAndSet(null, (Class<Channelizer>) Class.forName(cluster.connectionPoolSettings().channelizer));
            }

            final Channelizer channelizer = channelizerClass.get().newInstance();
            channelizer.init(this);
            b.channel(NioSocketChannel.class).handler(channelizer);

            channel = b.connect(uri.getHost(), uri.getPort()).sync().channel();
            channelizer.connected();

            logger.info("Created new connection for {}", uri);
        } catch (Exception ie) {
            logger.debug("Error opening connection on {}", uri);
            throw new ConnectionException(uri, "Could not open connection", ie);
        }
    }

    /**
     * A connection can only have so many things in process happening on it at once, where "in process" refers to
     * the maximum number of in-process requests less the number of pending responses.
     */
    public int availableInProcess() {
        return maxInProcess - pending.size();
    }

    public boolean isDead() {
        return isDead;
    }

    public boolean isClosed() {
        return closeFuture.get() != null;
    }

    URI getUri() {
        return uri;
    }

    Cluster getCluster() {
        return cluster;
    }

    Client getClient() {
        return client;
    }

    ConcurrentMap<UUID, ResultQueue> getPending() {
        return pending;
    }

    public CompletableFuture<Void> closeAsync() {
        final CompletableFuture<Void> future = new CompletableFuture<>();
        if (!closeFuture.compareAndSet(null, future))
            return closeFuture.get();

        // make sure all requests in the queue are fully processed before killing.  if they are then shutdown
        // can be immediate.  if not this method will signal the readCompleted future defined in the write()
        // operation to check if it can close.  in this way the connection no longer receives writes, but
        // can continue to read. If a request never comes back the future won't get fulfilled and the connection
        // will maintain a "pending" request, that won't quite ever go away.  The build up of such a dead requests
        // on a connection in the connection pool will force the pool to replace the connection for a fresh one
        if (pending.isEmpty()) {
            if (null == channel)
                future.complete(null);
            else
                shutdown(future);
        }

        return future;
    }

    public void close() {
        try {
            closeAsync().get();
        } catch (Exception ex) {
            throw new RuntimeException(ex);
        }
    }

    public ChannelPromise write(final RequestMessage requestMessage, final CompletableFuture<ResultSet> future) {
        // once there is a completed write, then create a traverser for the result set and complete
        // the promise so that the client knows that that it can start checking for results.
        final Connection thisConnection = this;
        final ChannelPromise promise = channel.newPromise()
                .addListener(f -> {
                    if (!f.isSuccess()) {
                        if (logger.isDebugEnabled())
                            logger.debug(String.format("Write on connection %s failed", thisConnection.getConnectionInfo()), f.cause());
                        thisConnection.isDead = true;
                        thisConnection.returnToPool();
                        future.completeExceptionally(f.cause());
                    } else {
                        final LinkedBlockingQueue<Result> resultLinkedBlockingQueue = new LinkedBlockingQueue<>();
                        final CompletableFuture<Void> readCompleted = new CompletableFuture<>();
                        readCompleted.thenAcceptAsync(v -> {
                            thisConnection.returnToPool();
                            if (isClosed() && pending.isEmpty())
                                shutdown(closeFuture.get());
                        }, cluster.executor());

                        final ResultQueue handler = new ResultQueue(resultLinkedBlockingQueue, readCompleted);
                        pending.put(requestMessage.getRequestId(), handler);
                        future.complete(new ResultSet(handler, cluster.executor(), readCompleted));
                    }
                });
        channel.writeAndFlush(requestMessage, promise);

        return promise;
    }

    public void returnToPool() {
        try {
            if (pool != null) pool.returnConnection(this);
        } catch (ConnectionException ce) {
            if (logger.isDebugEnabled())
                logger.debug("Returned {} connection to {} but an error occurred - {}", this.getConnectionInfo(), pool, ce.getMessage());
        }
    }

    private void shutdown(final CompletableFuture<Void> future) {
        if (client instanceof Client.SessionedClient) {
            // maybe this should be delegated back to the Client implementation???
            final RequestMessage closeMessage = client.buildMessage(RequestMessage.build(Tokens.OPS_CLOSE));
            final CompletableFuture<ResultSet> closed = new CompletableFuture<>();
            write(closeMessage, closed);

            try {
                // make sure we get a response here to validate that things closed as expected.  on error, we'll let
                // the server try to clean up on its own.  the primary error here should probably be related to
                // protocol issues which should not be something a user has to fuss with.
                closed.get();
            } catch (Exception ex) {
                final String msg = String.format(
                    "Encountered an error trying to close connection on %s - force closing - server will close session on shutdown or timeout.",
                    ((Client.SessionedClient) client).getSessionId());
                logger.warn(msg, ex);
            }
        }

        channelizer.close(channel);
        final ChannelPromise promise = channel.newPromise();
        promise.addListener(f -> {
            if (f.cause() != null)
                future.completeExceptionally(f.cause());
            else
                future.complete(null);
        });

        channel.close(promise);
    }

    public String getConnectionInfo() {
        return String.format("Connection{host=%s, isDead=%s, borrowed=%s, pending=%s}",
                pool.host, isDead, borrowed, pending.size());
    }

    @Override
    public String toString() {
        return connectionLabel;
    }
}<|MERGE_RESOLUTION|>--- conflicted
+++ resolved
@@ -89,19 +89,12 @@
         if (cluster.isClosing()) throw new IllegalStateException("Cannot open a connection while the cluster after close() is called");
 
         final Bootstrap b = this.cluster.getFactory().createBootstrap();
-<<<<<<< HEAD
-=======
-        channelizer = new Channelizer.WebSocketChannelizer();
-        channelizer.init(this);
-        b.channel(NioSocketChannel.class).handler(channelizer);
-
->>>>>>> c8650ceb
         try {
             if (channelizerClass.get() == null) {
                 channelizerClass.compareAndSet(null, (Class<Channelizer>) Class.forName(cluster.connectionPoolSettings().channelizer));
             }
 
-            final Channelizer channelizer = channelizerClass.get().newInstance();
+            channelizer = channelizerClass.get().newInstance();
             channelizer.init(this);
             b.channel(NioSocketChannel.class).handler(channelizer);
 
