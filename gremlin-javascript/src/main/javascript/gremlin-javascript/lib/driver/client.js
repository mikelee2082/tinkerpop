/*
 *  Licensed to the Apache Software Foundation (ASF) under one
 *  or more contributor license agreements.  See the NOTICE file
 *  distributed with this work for additional information
 *  regarding copyright ownership.  The ASF licenses this file
 *  to you under the Apache License, Version 2.0 (the
 *  "License"); you may not use this file except in compliance
 *  with the License.  You may obtain a copy of the License at
 *
 *  http://www.apache.org/licenses/LICENSE-2.0
 *
 *  Unless required by applicable law or agreed to in writing,
 *  software distributed under the License is distributed on an
 *  "AS IS" BASIS, WITHOUT WARRANTIES OR CONDITIONS OF ANY
 *  KIND, either express or implied.  See the License for the
 *  specific language governing permissions and limitations
 *  under the License.
 */
'use strict';

const utils = require('../utils');
const Connection = require('./connection');
const Bytecode = require('../process/bytecode');

/**
 * A {@link Client} contains methods to send messages to a Gremlin Server.
 */
class Client {

  /**
   * Creates a new instance of {@link Client}.
   * @param {String} url The resource uri.
   * @param {Object} [options] The connection options.
   * @param {Array} [options.ca] Trusted certificates.
   * @param {String|Array|Buffer} [options.cert] The certificate key.
   * @param {String} [options.mimeType] The mime type to use.
   * @param {String|Buffer} [options.pfx] The private key, certificate, and CA certs.
   * @param {GraphSONReader} [options.reader] The reader to use.
   * @param {Boolean} [options.rejectUnauthorized] Determines whether to verify or not the server certificate.
   * @param {String} [options.traversalSource] The traversal source. Defaults to: 'g'.
   * @param {GraphSONWriter} [options.writer] The writer to use.
   * @param {Authenticator} [options.authenticator] The authentication handler to use.
   * @param {String} [options.processor] The name of the opProcessor to use, leave it undefined or set 'session' when session mode.
   * @param {String} [options.session] The sessionId of Client in session mode. Defaults to null means session-less Client.
   * @constructor
   */
  constructor(url, options = {}) {
    this._options = options;
    if (this._options.processor === 'session') {
      // compatibility with old 'session' processor setting
      this._options.session = options.session || utils.getUuid()
    }
    if (this._options.session) {
      // re-assign processor to 'session' when in session mode
      this._options.processor = options.processor || 'session';
    }
    this._connection = new Connection(url, options);
  }

  /**
   * Opens the underlying connection to the Gremlin Server, if it's not already opened.
   * @returns {Promise}
   */
  open() {
    return this._connection.open();
  }

  /**
   * Send a request to the Gremlin Server, can send a script or bytecode steps.
   * @param {Bytecode|string} message The bytecode or script to send
   * @param {Object} [bindings] The script bindings, if any.
<<<<<<< HEAD
   * @param {Object} [extraArgs] The extra arguments, if any.
   * @returns {Promise}
   */
  submit(message, bindings, extraArgs) {
    if (typeof message === 'string') {
      const args = Object.assign({}, extraArgs, {
        'gremlin': message,
        'bindings': bindings,
        'language': 'gremlin-groovy',
        'accept': this._connection.mimeType,
        'aliases': { 'g': this._options.traversalSource || 'g' }
      });
      if (this._options.session && this._options.processor === 'session') {
        args['session'] = this._options.session;
      }
=======
   * @param {Object} [requestOptions] Configuration specific to the current request.
   * @param {String} [requestOptions.requestId] User specified request identifier which must be a UUID.
   * @param {Number} [requestOptions.batchSize] The size in which the result of a request is to be "batched" back to the client
   * @param {String} [requestOptions.userAgent] A custom string that specifies to the server where the request came from.
   * @param {Number} [requestOptions.evaluationTimeout] The timeout for the evaluation of the request.
   * @returns {Promise}
   */
  submit(message, bindings, requestOptions) {
    const requestIdOverride = requestOptions && requestOptions.requestId
    if (requestIdOverride) delete requestOptions['requestId'];
>>>>>>> cdbde2a8

    const args = Object.assign({
      gremlin: message,
      aliases: { 'g': this._options.traversalSource || 'g' }
    }, requestOptions)

    if (message instanceof Bytecode) {
      return this._connection.submit('traversal','bytecode', args, requestIdOverride);
    } else if (typeof message === 'string') {
      args['bindings'] = bindings;
      args['language'] = 'gremlin-groovy';
      args['accept'] = this._connection.mimeType;

      if (this._options.session && this._options.processor === 'session') {
        args['session'] = this._options.session;
      }
      return this._connection.submit(this._options.processor || '','eval', args, requestIdOverride);
    } else {
      throw new TypeError("message must be of type Bytecode or string");
    }
  }

  /**
   * Closes the underlying connection
   * send session close request before connection close if session mode
   * @returns {Promise}
   */
  close() {
    if (this._options.session && this._options.processor === 'session') {
      const args = {'session': this._options.session};
      return this._connection.submit(this._options.processor, 'close', args, null).then(() => this._connection.close());
    }
    return this._connection.close();
  }

  /**
   * Adds an event listener to the connection
   * @param {String} event The event name that you want to listen to.
   * @param {Function} handler The callback to be called when the event occurs.
   */
  addListener(event, handler) {
    this._connection.on(event, handler)
  }

  /**
   * Removes a previowsly added event listener to the connection
   * @param {String} event The event name that you want to listen to.
   * @param {Function} handler The event handler to be removed.
   */
  removeListener(event, handler) {
    this._connection.removeListener(event, handler)
  }
}

module.exports = Client;<|MERGE_RESOLUTION|>--- conflicted
+++ resolved
@@ -69,23 +69,6 @@
    * Send a request to the Gremlin Server, can send a script or bytecode steps.
    * @param {Bytecode|string} message The bytecode or script to send
    * @param {Object} [bindings] The script bindings, if any.
-<<<<<<< HEAD
-   * @param {Object} [extraArgs] The extra arguments, if any.
-   * @returns {Promise}
-   */
-  submit(message, bindings, extraArgs) {
-    if (typeof message === 'string') {
-      const args = Object.assign({}, extraArgs, {
-        'gremlin': message,
-        'bindings': bindings,
-        'language': 'gremlin-groovy',
-        'accept': this._connection.mimeType,
-        'aliases': { 'g': this._options.traversalSource || 'g' }
-      });
-      if (this._options.session && this._options.processor === 'session') {
-        args['session'] = this._options.session;
-      }
-=======
    * @param {Object} [requestOptions] Configuration specific to the current request.
    * @param {String} [requestOptions.requestId] User specified request identifier which must be a UUID.
    * @param {Number} [requestOptions.batchSize] The size in which the result of a request is to be "batched" back to the client
@@ -96,7 +79,6 @@
   submit(message, bindings, requestOptions) {
     const requestIdOverride = requestOptions && requestOptions.requestId
     if (requestIdOverride) delete requestOptions['requestId'];
->>>>>>> cdbde2a8
 
     const args = Object.assign({
       gremlin: message,
